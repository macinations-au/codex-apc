--- conflicted
+++ resolved
@@ -81,10 +81,7 @@
     current_model: String,
     current_effort: Option<ReasoningEffortConfig>,
     // Whether this session has already memorized the saved /about-codebase report.
-<<<<<<< HEAD
-=======
     #[allow(dead_code)]
->>>>>>> c66dd725
     about_memorized: bool,
 }
 
@@ -300,11 +297,7 @@
             // Precompute strings before moving into the task to avoid borrowing self.
             let intro_header = format!(
                 "## Codex ACP\n- Version: `{}`\n\n",
-<<<<<<< HEAD
-                env!("CARGO_PKG_VERSION")
-=======
                 env!("CARGO_PKG_VERSION"),
->>>>>>> c66dd725
             );
             let status_string = self.render_status(&sid_str).await;
             task::spawn_local({
