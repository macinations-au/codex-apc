use super::*;
use agent_client_protocol::{AvailableCommand, AvailableCommandInput};
use codex_core::protocol::{AskForApproval, EventMsg, Op, SandboxPolicy, Submission};
use codex_core::protocol_config_types::{ReasoningEffort, ReasoningSummary};
use std::{fs, io};
use tokio::sync::oneshot;

impl CodexAgent {
    pub fn built_in_commands() -> Vec<AvailableCommand> {
        vec![
            AvailableCommand {
                name: "about-codebase".into(),
                description: "Tell me about this codebase (usage: /about-codebase [--refresh|-r])"
                    .into(),
                input: Some(AvailableCommandInput::Unstructured {
                    hint: "[--refresh|-r]".into(),
                }),
                meta: None,
            },
            AvailableCommand {
                name: "init".into(),
                description: "create an AGENTS.md file with instructions for Codex".into(),
                input: None,
                meta: None,
            },
            AvailableCommand {
                name: "thoughts".into(),
                description: "toggle reasoning stream for this session".into(),
                input: Some(AvailableCommandInput::Unstructured {
                    hint: "on|off".into(),
                }),
                meta: None,
            },
            AvailableCommand {
                name: "model".into(),
                description: "choose what model and reasoning effort to use".into(),
                input: Some(AvailableCommandInput::Unstructured {
                    hint: "Model slug, e.g., gpt-codex".into(),
                }),
                meta: None,
            },
            AvailableCommand {
                name: "approvals".into(),
                description: "choose what Codex can do without approval".into(),
                input: Some(AvailableCommandInput::Unstructured {
                    hint: "untrusted|on-request|on-failure|never".into(),
                }),
                meta: None,
            },
            AvailableCommand {
                name: "status".into(),
                description: "show current session configuration and token usage".into(),
                input: None,
                meta: None,
            },
            AvailableCommand {
                name: "reasoning".into(),
                description: "choose how to display reasoning: hidden | summary | raw".into(),
                input: Some(AvailableCommandInput::Unstructured {
                    hint: "hidden|summary|raw".into(),
                }),
                meta: None,
            },
<<<<<<< HEAD
=======
            AvailableCommand {
                name: "index".into(),
                description: "manage local index: /index status | build [--model bge-small|bge-large] [--force] | verify | clean".into(),
                input: Some(AvailableCommandInput::Unstructured { hint: "status|build|verify|clean [args]".into() }),
                meta: None,
            },
            AvailableCommand {
                name: "search".into(),
                description: "semantic search in codebase (local): /search <query> [-k N]".into(),
                input: Some(AvailableCommandInput::Unstructured { hint: "<query> [-k N]".into() }),
                meta: None,
            }

>>>>>>> c66dd725
        ]
    }

    pub fn available_commands(&self) -> Vec<AvailableCommand> {
        let mut cmds = Self::built_in_commands();
        cmds.extend(self.extra_available_commands.borrow().iter().cloned());
        cmds
    }

    pub async fn handle_slash_command(
        &self,
        session_id: &SessionId,
        name: &str,
        _rest: &str,
    ) -> Result<bool, Error> {
        let sid_str = session_id.0.to_string();
        let session = match self.sessions.borrow().get(&sid_str) {
            Some(s) => s.clone(),
            None => return Err(Error::invalid_params()),
        };

        // Commands implemented inline (no Codex submission needed)
        match name {
            "about-codebase" => {
                let refresh = {
                    let r = _rest.trim();
                    matches!(r, "--refresh" | "-r" | "refresh")
                        || r.contains(" --refresh")
                        || r.contains(" -r ")
                        || r.ends_with(" --refresh")
                        || r.ends_with(" -r")
                };
                let cwd = self.config.cwd.clone();
                if !refresh {
<<<<<<< HEAD
                    // Quick view: render saved report if available, then ask the model to memorize it.
=======
                    // Quick view: render saved report if available; do NOT route via LLM.
>>>>>>> c66dd725
                    if let Ok(rep) = crate::review_persist::load_previous_report_sync(&cwd) {
                        if rep.report.markdown.trim().is_empty() {
                            let msg = "No saved report content yet — run /about-codebase --refresh to generate one.";
                            let (tx, rx) = oneshot::channel();
                            self.send_message_chunk(session_id, msg.into(), tx)?;
                            let _ = rx.await;
                            return Ok(true);
                        } else {
                            let sanitized = crate::review_persist::sanitize_markdown_for_display(
                                &rep.report.markdown,
                            );
<<<<<<< HEAD
                            // 1) Display the saved report to the client
                            let (tx, rx) = oneshot::channel();
                            self.send_message_chunk(session_id, sanitized.clone().into(), tx)?;
                            let _ = rx.await;

                            // 2) Ask the model to memorize the report for this session (once per session, if backend available)
                            let mut should_memorize = false;
                            if let Ok(mut map) = self.sessions.try_borrow_mut()
                                && let Some(state) = map.get_mut(&sid_str)
                                && !state.about_memorized
                            {
                                state.about_memorized = true;
                                should_memorize = true;
                            }
                            if let Some(conv) = session.conversation.as_ref()
                                && should_memorize
                            {
                                // Submit and synchronously stream the acknowledgement here to avoid
                                // competing event readers.
                                let sid_str = session_id.0.to_string();
                                let submit_id =
                                    format!("s{}-{}", sid_str, self.next_submit_seq.get());
                                self.next_submit_seq.set(self.next_submit_seq.get() + 1);
                                let mem_prompt = format!(
                                    "Please memorize the following codebase report for this session. Do not analyze or restate it. When you are done, reply exactly with: Agent memorised.\n\n--- BEGIN CODEBASE REPORT ---\n{}\n--- END CODEBASE REPORT ---\n",
                                    sanitized
                                );
                                // Ensure the acknowledgement starts on a new line in the client.
                                let (tx, rx) = oneshot::channel();
                                self.send_message_chunk(session_id, "\n\n".into(), tx)?;
                                let _ = rx.await;
                                conv.submit_with_id(Submission {
                                    id: submit_id.clone(),
                                    op: Op::UserInput {
                                        items: vec![InputItem::Text { text: mem_prompt }],
                                    },
                                })
                                .await
                                .map_err(Error::into_internal_error)?;

                                // Stream the acknowledgement back to the client synchronously
                                loop {
                                    let event = conv
                                        .next_event()
                                        .await
                                        .map_err(Error::into_internal_error)?;
                                    if event.id != submit_id {
                                        continue;
                                    }
                                    match event.msg {
                                        EventMsg::AgentMessageDelta(delta) => {
                                            let (tx, rx) = oneshot::channel();
                                            self.send_message_chunk(
                                                session_id,
                                                delta.delta.into(),
                                                tx,
                                            )?;
                                            let _ = rx.await;
                                        }
                                        EventMsg::AgentMessage(_) => {}
                                        EventMsg::TaskComplete(_) | EventMsg::ShutdownComplete => {
                                            break;
                                        }
                                        EventMsg::Error(err) => {
                                            let (tx, rx) = oneshot::channel();
                                            self.send_message_chunk(
                                                session_id,
                                                err.message.into(),
                                                tx,
                                            )?;
                                            let _ = rx.await;
                                            break;
                                        }
                                        _ => {}
                                    }
                                }
                            }
=======
                            // Display the saved report to the client
                            let (tx, rx) = oneshot::channel();
                            self.send_message_chunk(session_id, sanitized.clone().into(), tx)?;
                            let _ = rx.await;
>>>>>>> c66dd725
                            return Ok(true);
                        }
                    } else {
                        // First run: inform and fall through to refresh behavior
                        let (tx, rx) = oneshot::channel();
                        self.send_message_chunk(
                            session_id,
                            "First time running code check — generating the report…".into(),
                            tx,
                        )?;
                        let _ = rx.await;
                        let (tx, rx) = oneshot::channel();
                        self.send_message_chunk(
                            session_id,
                            "Please wait, this may take some time :)".into(),
                            tx,
                        )?;
                        let _ = rx.await;
                        // Treat as refresh
                    }
                }

                // Refresh: require a Codex conversation
                let sid_str = session_id.0.to_string();
                let session = self
                    .sessions
                    .borrow()
                    .get(&sid_str)
                    .cloned()
                    .ok_or_else(Error::invalid_params)?;
                let Some(conv) = session.conversation.as_ref() else {
                    let (tx, rx) = oneshot::channel();
                    self.send_message_chunk(
                        session_id,
                        "Dev mock mode: refresh requires Codex backend".into(),
                        tx,
                    )?;
                    let _ = rx.await;
                    return Ok(true);
                };

                // Assemble a compact prompt (ACP minimal version)
                let prompt = {
                    let mut p = String::new();
                    use std::fmt::Write as _;
                    let _ = writeln!(p, "# /about-codebase");
                    let _ = writeln!(p, "Please produce a concise, high-signal codebase review.");
                    let _ = writeln!(
                        p,
                        "Focus on: Architecture, Important Flows, CI/Release, Config & Env, Design Choices, Risks."
                    );
                    let _ = writeln!(p);
                    let _ = writeln!(p, "Workspace: {}", cwd.display());
                    let _ = writeln!(p);
                    let _ = writeln!(p, "Return Markdown with those section headers.");
                    p
                };

                let submit_id = format!("s{}-{}", sid_str, self.next_submit_seq.get());
                self.next_submit_seq.set(self.next_submit_seq.get() + 1);
                conv.submit_with_id(Submission {
                    id: submit_id.clone(),
                    op: Op::UserInput {
                        items: vec![InputItem::Text { text: prompt }],
                    },
                })
                .await
                .map_err(Error::into_internal_error)?;

                let mut acc = String::new();
                loop {
                    let event = conv
                        .next_event()
                        .await
                        .map_err(Error::into_internal_error)?;
                    if event.id != submit_id {
                        continue;
                    }
                    match event.msg {
                        EventMsg::AgentMessageDelta(delta) => {
                            let mut chunk = delta.delta;
                            if crate::review_persist::needs_newline_before_heading(&acc, &chunk) {
                                chunk = format!("\n\n{}", chunk);
                            }
                            acc.push_str(&chunk);
                            let (tx, rx) = oneshot::channel();
                            self.send_message_chunk(session_id, chunk.into(), tx)?;
                            let _ = rx.await;
                        }
                        EventMsg::AgentMessage(_) => {}
                        EventMsg::TaskComplete(_) | EventMsg::ShutdownComplete => {
                            // Persist the final markdown
                            let model = session.current_model.clone();
                            if !acc.trim().is_empty() {
                                if let Err(e) = crate::review_persist::update_report_markdown_sync(
                                    &cwd,
                                    &acc,
                                    Some(model),
                                ) {
                                    let (tx, rx) = oneshot::channel();
                                    self.send_message_chunk(
                                        session_id,
                                        format!("Failed to save report: {e}").into(),
                                        tx,
                                    )?;
                                    let _ = rx.await;
                                } else {
                                    let (tx, rx) = oneshot::channel();
                                    self.send_message_chunk(session_id, "Saved updated codebase report to .codex/review-codebase.json".into(), tx)?;
                                    let _ = rx.await;
                                }
                            }
                            break;
                        }
                        EventMsg::Error(err) => {
                            let (tx, rx) = oneshot::channel();
                            self.send_message_chunk(session_id, err.message.into(), tx)?;
                            let _ = rx.await;
                            break;
                        }
                        _ => {}
                    }
                }
                return Ok(true);
            }
            "init" => {
                // Create AGENTS.md in the current workspace if it doesn't already exist.
                let rest = _rest.trim();
                let force = matches!(rest, "--force" | "-f" | "force");

                let cwd = self.config.cwd.clone();
                // If any AGENTS* file already exists and not forcing, bail out.
                let existing = self.find_agents_files();
                if !existing.is_empty() && !force {
                    let msg = format!(
                        "AGENTS file already exists: {}\nUse /init --force to overwrite.",
                        existing.join(", ")
                    );

                    let (tx, rx) = oneshot::channel();
                    self.send_message_chunk(session_id, msg.into(), tx)?;
                    let _ = rx.await;
                    return Ok(true);
                }

                let target = cwd.join("AGENTS.md");
                let template = r#"# AGENTS.md

This file gives Codex instructions for working in this repository. Place project-specific tips here so the agent acts consistently with your workflows.

Scope
- The scope of this file is the entire repository (from this folder down).
- Add more AGENTS.md files in subdirectories for overrides; deeper files take precedence.

Coding Conventions
- Keep changes minimal and focused on the task.
- Match the existing code style and structure; avoid wholesale refactors.
- Don't add licenses or headers unless requested.

Formatting (Markdown)
- Always respond in valid Markdown.
- Use headings (## ...), short bullet lists, and fenced code blocks with language tags (```bash, ```json, ```rust, etc.).
- Do not mix prose and code on the same line; put code in fenced blocks only.
- Keep answers concise and actionable; avoid preambles and meta commentary.
- For long answers, include a short Summary section at the end.

Reasoning / "Thinking"
- Do not output chain-of-thought by default. Provide final answers and brief bullet rationales only.
- Prefer succinct explanations; avoid step-by-step internal reasoning unless explicitly requested.

Workflow
- How to run and test: describe commands (e.g., `cargo test`, `npm test`).
- Any environment variables or secrets required for local runs.
- Where to place new modules, configs, or scripts.

Reviews and Safety
- Point out risky or destructive actions before performing them.
- Prefer root-cause fixes over band-aids.
- When in doubt, ask for confirmation.

Notes for Agents
- Follow instructions in this file for all edits within its scope.
- Files in deeper directories with their own AGENTS.md override these rules.
"#;

                // Try to write the file; on errors, surface a message.
                let result = (|| -> io::Result<()> {
                    // Ensure parent exists (workspace root should exist already).
                    if let Some(parent) = target.parent() {
                        fs::create_dir_all(parent)?;
                    }
                    fs::write(&target, template)
                })();

                let msg = match result {
                    Ok(()) => format!(
                        "Initialized AGENTS.md at {}\nEdit it to customize agent behavior.",
                        self.shorten_home(&target)
                    ),
                    Err(e) => format!(
                        "Failed to create AGENTS.md: {}\nPath: {}",
                        e,
                        self.shorten_home(&target)
                    ),
                };

                let (tx, rx) = oneshot::channel();
                self.send_message_chunk(session_id, msg.into(), tx)?;
                let _ = rx.await;
                return Ok(true);
            }
            "thoughts" => {
                let arg = _rest.trim().to_lowercase();
                let desired = match arg.as_str() {
                    "on" => Some(true),
                    "off" => Some(false),
                    _ => None,
                };

                if let Some(v) = desired {
                    if let Ok(mut map) = self.sessions.try_borrow_mut()
                        && let Some(state) = map.get_mut(&sid_str)
                    {
                        state.show_reasoning = v;
                    }
                    let msg = if v {
                        "Reasoning stream: `on`"
                    } else {
                        "Reasoning stream: `off` (thinking minimized)"
                    };
                    let (tx, rx) = oneshot::channel();
                    self.send_message_chunk(session_id, msg.into(), tx)?;
                    let _ = rx.await;
                    return Ok(true);
                } else {
                    let (tx, rx) = oneshot::channel();
                    self.send_message_chunk(session_id, "Usage: //thoughts on|off".into(), tx)?;
                    let _ = rx.await;
                    return Ok(true);
                }
            }
<<<<<<< HEAD
=======
            "index" => {
                let args = _rest.trim();
                let mut cli: Vec<String> = vec!["index".into()];
                if args.is_empty() {
                    cli.push("status".into());
                } else {
                    cli.extend(args.split_whitespace().map(|s| s.to_string()));
                }
                let out = run_codex_agentic(cli).await;
                let (tx, rx) = oneshot::channel();
                self.send_message_chunk(
                    session_id,
                    format!(
                        "```text
{}
```",
                        out
                    )
                    .into(),
                    tx,
                )?;
                let _ = rx.await;
                return Ok(true);
            }
            "search" => {
                let rest = _rest.trim();
                if rest.is_empty() {
                    let (tx, rx) = oneshot::channel();
                    self.send_message_chunk(
                        session_id,
                        "Usage: /search <query> [-k N]".into(),
                        tx,
                    )?;
                    let _ = rx.await;
                    return Ok(true);
                }
                let mut cli: Vec<String> = vec!["index".into(), "query".into(), rest.into()];
                if !rest.contains("-k ") {
                    cli.push("-k".into());
                    cli.push("8".into());
                }
                cli.push("--show-snippets".into());
                let out = run_codex_agentic(cli).await;
                let (tx, rx) = oneshot::channel();
                self.send_message_chunk(
                    session_id,
                    format!(
                        "```text
{}
```",
                        out
                    )
                    .into(),
                    tx,
                )?;
                let _ = rx.await;
                return Ok(true);
            }
>>>>>>> c66dd725
            "status" => {
                let status_text = self.render_status(&sid_str).await;
                let (tx, rx) = oneshot::channel();
                self.send_message_chunk(session_id, status_text.into(), tx)?;
                let _ = rx.await;
                return Ok(true);
            }
            "reasoning" => {
                let arg = _rest.trim().to_lowercase();
                let sid_str = session_id.0.to_string();
                let summary = match arg.as_str() {
                    "hidden" => Some(ReasoningSummary::None),
                    "summary" => Some(ReasoningSummary::Concise),
                    "raw" => Some(ReasoningSummary::Auto),
                    _ => None,
                };
                if let Some(summary) = summary {
                    let submit_id = format!("s{}-{}", sid_str, self.next_submit_seq.get());
                    self.next_submit_seq.set(self.next_submit_seq.get() + 1);
                    let op = Op::OverrideTurnContext {
                        cwd: None,
                        approval_policy: None,
                        sandbox_policy: None,
                        model: None,
                        effort: None,
                        summary: Some(summary),
                    };
                    if let Some(conv) = session.conversation.as_ref() {
                        conv.submit_with_id(Submission { id: submit_id, op })
                            .await
                            .map_err(Error::into_internal_error)?;
                    }
                    let msg = format!("Reasoning set to: {}", arg);
                    let (tx, rx) = oneshot::channel();
                    self.send_message_chunk(session_id, msg.into(), tx)?;
                    let _ = rx.await;
                } else {
                    let (tx, rx) = oneshot::channel();
                    self.send_message_chunk(
                        session_id,
                        "Usage: /reasoning hidden|summary|raw".into(),
                        tx,
                    )?;
                    let _ = rx.await;
                }
                return Ok(true);
            }
            "model" => {
                let rest = _rest.trim();
                if rest.is_empty() {
                    let msg = format!(
                        "Current model: {}\nUsage: /model <model-slug> [low|medium|high]",
                        self.config.model,
                    );
                    let (tx, rx) = oneshot::channel();
                    self.send_message_chunk(session_id, msg.into(), tx)?;
                    let _ = rx.await;
                    return Ok(true);
                }

                // Parse model and optional reasoning effort
                let parts: Vec<&str> = rest.split_whitespace().collect();
                let model_name = parts[0].to_string();
                let effort = if parts.len() > 1 {
                    match parts[1].to_lowercase().as_str() {
                        "low" => Some(ReasoningEffort::Low),
                        "medium" => Some(ReasoningEffort::Medium),
                        "high" => Some(ReasoningEffort::High),
                        _ => None,
                    }
                } else {
                    None
                };

                // Update session state
                {
                    let mut sessions = self.sessions.borrow_mut();
                    if let Some(state) = sessions.get_mut(&sid_str) {
                        state.current_model = model_name.clone();
                        if let Some(e) = effort {
                            state.current_effort = Some(e);
                        }
                    }
                }

                // Request Codex to change the model for subsequent turns.
                let submit_id = format!("s{}-{}", sid_str, self.next_submit_seq.get());
                self.next_submit_seq.set(self.next_submit_seq.get() + 1);
                let op = Op::OverrideTurnContext {
                    cwd: None,
                    approval_policy: None,
                    sandbox_policy: None,
                    model: Some(model_name.clone()),
                    effort: effort.map(Some),
                    summary: None,
                };
                if let Some(conv) = session.conversation.as_ref() {
                    conv.submit_with_id(Submission { id: submit_id, op })
                        .await
                        .map_err(Error::into_internal_error)?;
                } else {
                    let msg = "Dev mock mode: /model not available without Codex backend";
                    let (tx, rx) = oneshot::channel();
                    self.send_message_chunk(session_id, msg.into(), tx)?;
                    let _ = rx.await;
                    return Ok(true);
                }

                // Show updated status after model change
                let status_text = self.render_status(&sid_str).await;
                let (tx, rx) = oneshot::channel();
                self.send_message_chunk(session_id, status_text.into(), tx)?;
                let _ = rx.await;
                return Ok(true);
            }
            "approvals" => {
                let value = _rest.trim().to_lowercase();
                let parsed = match value.as_str() {
                    "" | "show" => None,
                    "on-request" => Some(AskForApproval::OnRequest),
                    "on-failure" => Some(AskForApproval::OnFailure),
                    "never" => Some(AskForApproval::Never),
                    "untrusted" | "unless-trusted" => Some(AskForApproval::UnlessTrusted),
                    _ => {
                        let msg = "Usage: /approvals untrusted|on-request|on-failure|never";
                        let (tx, rx) = oneshot::channel();
                        self.send_message_chunk(session_id, msg.into(), tx)?;
                        let _ = rx.await;
                        return Ok(true);
                    }
                };

                if let Some(policy) = parsed {
                    let submit_id = format!("s{}-{}", sid_str, self.next_submit_seq.get());
                    self.next_submit_seq.set(self.next_submit_seq.get() + 1);
                    let op = Op::OverrideTurnContext {
                        cwd: None,
                        approval_policy: Some(policy),
                        sandbox_policy: None,
                        model: None,
                        effort: None,
                        summary: None,
                    };
                    if let Some(conv) = session.conversation.as_ref() {
                        conv.submit_with_id(Submission { id: submit_id, op })
                            .await
                            .map_err(Error::into_internal_error)?;
                    } else {
                        let msg = "Dev mock mode: /approvals requires Codex backend";
                        let (tx, rx) = oneshot::channel();
                        self.send_message_chunk(session_id, msg.into(), tx)?;
                        let _ = rx.await;
                        return Ok(true);
                    }
                    // Persist our local view of the policy for /status
                    if let Ok(mut map) = self.sessions.try_borrow_mut()
                        && let Some(state) = map.get_mut(&sid_str)
                    {
                        state.current_approval = policy;
                    }
                    let msg = format!("Approval policy set to: {}", value);
                    let (tx, rx) = oneshot::channel();
                    self.send_message_chunk(session_id, msg.into(), tx)?;
                    let _ = rx.await;
                } else {
                    // show current (best-effort from config)
                    let msg = "Current approval policy: configured per session. Use /approvals <policy> to set.";
                    let (tx, rx) = oneshot::channel();
                    self.send_message_chunk(session_id, msg.into(), tx)?;
                    let _ = rx.await;
                }
                return Ok(true);
            }
            _ => {}
        }

        // Commands forwarded to Codex as protocol Ops
        let op = match name {
            "compact" => Some(Op::Compact),
            "list-tools" | "tools" => Some(Op::ListMcpTools),
            "list-custom-prompts" | "prompts" => Some(Op::ListCustomPrompts),
            "history" => Some(Op::GetPath),
            "shutdown" => Some(Op::Shutdown),
            _ => None,
        };

        if let Some(op) = op {
            let submit_id = format!("s{}-{}", sid_str, self.next_submit_seq.get());
            self.next_submit_seq.set(self.next_submit_seq.get() + 1);
            if let Some(conv) = session.conversation.as_ref() {
                conv.submit_with_id(Submission {
                    id: submit_id.clone(),
                    op,
                })
                .await
                .map_err(Error::into_internal_error)?;
            } else {
                let msg = "Dev mock mode: command requires Codex backend";
                let (tx, rx) = oneshot::channel();
                self.send_message_chunk(session_id, msg.into(), tx)?;
                let _ = rx.await;
                return Ok(true);
            }

            // Stream events for this submission using the same loop as in prompt
            loop {
                let event = session
                    .conversation
                    .as_ref()
                    .unwrap()
                    .next_event()
                    .await
                    .map_err(Error::into_internal_error)?;
                if event.id != submit_id {
                    continue;
                }
                match event.msg {
                    EventMsg::AgentMessageDelta(delta) => {
                        let (tx, rx) = oneshot::channel();
                        self.session_update_tx
                            .send((
                                SessionNotification {
                                    session_id: session_id.clone(),
                                    update: SessionUpdate::AgentMessageChunk {
                                        content: delta.delta.into(),
                                    },
                                    meta: None,
                                },
                                tx,
                            ))
                            .map_err(Error::into_internal_error)?;
                        let _ = rx.await;
                    }
                    EventMsg::AgentMessage(_msg) => {
                        // Skip complete message since we're already sending deltas
                        // This prevents duplicate text in the chat interface
                    }
                    EventMsg::TaskComplete(_) | EventMsg::ShutdownComplete => {
                        break;
                    }
                    EventMsg::Error(err) => {
                        let (tx, rx) = oneshot::channel();
                        self.send_message_chunk(session_id, err.message.into(), tx)?;
                        let _ = rx.await;
                        break;
                    }
                    _ => {}
                }
            }
            return Ok(true);
        }
        Ok(false)
    }

    pub(crate) async fn render_status(&self, sid_str: &str) -> String {
        // Session snapshot
        let (approval_mode, sandbox_mode, token_usage, session_uuid, current_model, current_effort) = {
            let map = self.sessions.borrow();
            if let Some(state) = map.get(sid_str) {
                (
                    state.current_approval,
                    state.current_sandbox.clone(),
                    state.token_usage.clone(),
                    state.conversation_id.clone(),
                    state.current_model.clone(),
                    state.current_effort,
                )
            } else {
                (
                    AskForApproval::OnRequest,
                    SandboxPolicy::new_workspace_write_policy(),
                    None,
                    String::new(),
                    self.config.model.clone(),
                    self.config.model_reasoning_effort,
                )
            }
        };

        // Workspace
        let cwd = self.shorten_home(&self.config.cwd);
        let agents_files = self.find_agents_files();
        let agents_line = if agents_files.is_empty() {
            "(none)".to_string()
        } else {
            agents_files.join(", ")
        };

        // Account
        let (auth_mode, email, plan): (String, String, String) =
            match self.auth_manager.read().ok().and_then(|am| am.auth()) {
                Some(auth) => match auth.get_token_data().await {
                    Ok(td) => {
                        let email = td
                            .id_token
                            .email
                            .clone()
                            .unwrap_or_else(|| "(none)".to_string());
                        let plan = td
                            .id_token
                            .get_chatgpt_plan_type()
                            .unwrap_or_else(|| "(unknown)".to_string());
                        ("ChatGPT".to_string(), email, plan)
                    }
                    Err(_) => (
                        "API key".to_string(),
                        "(none)".to_string(),
                        "(unknown)".to_string(),
                    ),
                },
                None => (
                    "Not signed in".to_string(),
                    "(none)".to_string(),
                    "(unknown)".to_string(),
                ),
            };

        // Model
        let model = &current_model;
        let provider = self.title_case(&self.config.model_provider_id);
        let effort = format!("{:?}", current_effort);
        let summary = format!("{:?}", self.config.model_reasoning_summary);

        let reasoning_on = {
            let map = self.sessions.borrow();
            map.get(sid_str).map(|s| s.show_reasoning).unwrap_or(false)
        };

        // Tokens
        let (input, output, total) = match token_usage {
            Some(u) => (u.input_tokens, u.output_tokens, u.total_tokens),
            None => (0, 0, 0),
        };

        // Compute YOLO indicator
        let yolo = matches!(approval_mode, AskForApproval::Never)
            && matches!(sandbox_mode, SandboxPolicy::DangerFullAccess);
        let web_search = self.config.tools_web_search_request;

<<<<<<< HEAD
=======
        // Index status (best-effort)
        let index_status = run_codex_agentic(vec!["index".into(), "status".into()]).await;

>>>>>>> c66dd725
        // Markdown output with headings and lists
        format!(
            concat!(
                "## Workspace\n",
                "- Path: `{cwd}`\n",
                "- Approval Mode: `{approval}`\n",
                "- Sandbox: `{sandbox}`\n",
                "- YOLO with search: `{yolo_with_search}`\n",
                "- AGENTS files: {agents}\n\n",
                "## Account\n",
                "- Signed in with: `{auth_mode}`\n",
                "- Login: `{email}`\n",
                "- Plan: `{plan}`\n\n",
                "## Model\n",
                "- Name: `{model}`\n",
                "- Provider: `{provider}`\n",
                "- Reasoning Effort: `{effort}`\n",
                "- Reasoning Summaries: `{summary}`\n",
                "- Reasoning Stream: `{reasoning}`\n\n",
                "## Token Usage\n",
                "- Session ID: `{sid}`\n",
                "- Input: `{input}`\n",
                "- Output: `{output}`\n",
<<<<<<< HEAD
                "- Total: `{total}`\n"
=======
                "- Total: `{total}`\n\n",
                "## Index\n",
                "```text\n{index_status}\n```\n"
>>>>>>> c66dd725
            ),
            cwd = cwd,
            approval = approval_mode,
            sandbox = sandbox_mode,
            agents = agents_line,
            yolo_with_search = if yolo && web_search { "on" } else { "off" },
            auth_mode = auth_mode,
            email = email,
            plan = plan,
            model = model,
            provider = provider,
            effort = self.title_case(&effort),
            summary = self.title_case(&summary),
            sid = session_uuid,
            reasoning = if reasoning_on { "on" } else { "off" },
            input = input,
            output = output,
            total = total,
            index_status = index_status.trim(),
        )
    }

    fn shorten_home(&self, p: &std::path::Path) -> String {
        let s = p.display().to_string();
        if let Ok(home) = std::env::var("HOME")
            && s.starts_with(&home)
        {
            return s.replacen(&home, "~", 1);
        }
        s
    }

    fn find_agents_files(&self) -> Vec<String> {
        let mut names = Vec::new();
        let candidates = ["AGENTS.md", "Agents.md", "agents.md"];
        for c in candidates.iter() {
            let path = self.config.cwd.join(c);
            if path.exists() {
                names.push(c.to_string());
            }
        }
        names
    }

    fn title_case(&self, s: &str) -> String {
        if s.is_empty() {
            return s.to_string();
        }
        let mut chars = s.chars();
        let first = chars.next().unwrap().to_uppercase().to_string();
        let rest = chars.as_str();
        format!("{}{}", first, rest)
    }
}

async fn run_codex_agentic(args: Vec<String>) -> String {
    use tokio::process::Command;
    let mut cmd = Command::new("codex-agentic");
    for a in args {
        cmd.arg(a);
    }
    match cmd.output().await {
        Ok(o) => {
            let mut s = String::new();
            if !o.stdout.is_empty() {
                s.push_str(&String::from_utf8_lossy(&o.stdout));
            }
            if !o.stderr.is_empty() {
                if !s.is_empty() {
                    s.push('\n');
                    s.push(' ');
                }
                s.push_str(&String::from_utf8_lossy(&o.stderr));
            }
            if s.trim().is_empty() {
                "(no output)".into()
            } else {
                s
            }
        }
        Err(e) => format!("Failed to run codex-agentic: {}", e),
    }
}<|MERGE_RESOLUTION|>--- conflicted
+++ resolved
@@ -61,8 +61,6 @@
                 }),
                 meta: None,
             },
-<<<<<<< HEAD
-=======
             AvailableCommand {
                 name: "index".into(),
                 description: "manage local index: /index status | build [--model bge-small|bge-large] [--force] | verify | clean".into(),
@@ -76,7 +74,6 @@
                 meta: None,
             }
 
->>>>>>> c66dd725
         ]
     }
 
@@ -111,11 +108,7 @@
                 };
                 let cwd = self.config.cwd.clone();
                 if !refresh {
-<<<<<<< HEAD
-                    // Quick view: render saved report if available, then ask the model to memorize it.
-=======
                     // Quick view: render saved report if available; do NOT route via LLM.
->>>>>>> c66dd725
                     if let Ok(rep) = crate::review_persist::load_previous_report_sync(&cwd) {
                         if rep.report.markdown.trim().is_empty() {
                             let msg = "No saved report content yet — run /about-codebase --refresh to generate one.";
@@ -127,90 +120,10 @@
                             let sanitized = crate::review_persist::sanitize_markdown_for_display(
                                 &rep.report.markdown,
                             );
-<<<<<<< HEAD
-                            // 1) Display the saved report to the client
-                            let (tx, rx) = oneshot::channel();
-                            self.send_message_chunk(session_id, sanitized.clone().into(), tx)?;
-                            let _ = rx.await;
-
-                            // 2) Ask the model to memorize the report for this session (once per session, if backend available)
-                            let mut should_memorize = false;
-                            if let Ok(mut map) = self.sessions.try_borrow_mut()
-                                && let Some(state) = map.get_mut(&sid_str)
-                                && !state.about_memorized
-                            {
-                                state.about_memorized = true;
-                                should_memorize = true;
-                            }
-                            if let Some(conv) = session.conversation.as_ref()
-                                && should_memorize
-                            {
-                                // Submit and synchronously stream the acknowledgement here to avoid
-                                // competing event readers.
-                                let sid_str = session_id.0.to_string();
-                                let submit_id =
-                                    format!("s{}-{}", sid_str, self.next_submit_seq.get());
-                                self.next_submit_seq.set(self.next_submit_seq.get() + 1);
-                                let mem_prompt = format!(
-                                    "Please memorize the following codebase report for this session. Do not analyze or restate it. When you are done, reply exactly with: Agent memorised.\n\n--- BEGIN CODEBASE REPORT ---\n{}\n--- END CODEBASE REPORT ---\n",
-                                    sanitized
-                                );
-                                // Ensure the acknowledgement starts on a new line in the client.
-                                let (tx, rx) = oneshot::channel();
-                                self.send_message_chunk(session_id, "\n\n".into(), tx)?;
-                                let _ = rx.await;
-                                conv.submit_with_id(Submission {
-                                    id: submit_id.clone(),
-                                    op: Op::UserInput {
-                                        items: vec![InputItem::Text { text: mem_prompt }],
-                                    },
-                                })
-                                .await
-                                .map_err(Error::into_internal_error)?;
-
-                                // Stream the acknowledgement back to the client synchronously
-                                loop {
-                                    let event = conv
-                                        .next_event()
-                                        .await
-                                        .map_err(Error::into_internal_error)?;
-                                    if event.id != submit_id {
-                                        continue;
-                                    }
-                                    match event.msg {
-                                        EventMsg::AgentMessageDelta(delta) => {
-                                            let (tx, rx) = oneshot::channel();
-                                            self.send_message_chunk(
-                                                session_id,
-                                                delta.delta.into(),
-                                                tx,
-                                            )?;
-                                            let _ = rx.await;
-                                        }
-                                        EventMsg::AgentMessage(_) => {}
-                                        EventMsg::TaskComplete(_) | EventMsg::ShutdownComplete => {
-                                            break;
-                                        }
-                                        EventMsg::Error(err) => {
-                                            let (tx, rx) = oneshot::channel();
-                                            self.send_message_chunk(
-                                                session_id,
-                                                err.message.into(),
-                                                tx,
-                                            )?;
-                                            let _ = rx.await;
-                                            break;
-                                        }
-                                        _ => {}
-                                    }
-                                }
-                            }
-=======
                             // Display the saved report to the client
                             let (tx, rx) = oneshot::channel();
                             self.send_message_chunk(session_id, sanitized.clone().into(), tx)?;
                             let _ = rx.await;
->>>>>>> c66dd725
                             return Ok(true);
                         }
                     } else {
@@ -452,8 +365,6 @@
                     return Ok(true);
                 }
             }
-<<<<<<< HEAD
-=======
             "index" => {
                 let args = _rest.trim();
                 let mut cli: Vec<String> = vec!["index".into()];
@@ -512,7 +423,6 @@
                 let _ = rx.await;
                 return Ok(true);
             }
->>>>>>> c66dd725
             "status" => {
                 let status_text = self.render_status(&sid_str).await;
                 let (tx, rx) = oneshot::channel();
@@ -852,12 +762,9 @@
             && matches!(sandbox_mode, SandboxPolicy::DangerFullAccess);
         let web_search = self.config.tools_web_search_request;
 
-<<<<<<< HEAD
-=======
         // Index status (best-effort)
         let index_status = run_codex_agentic(vec!["index".into(), "status".into()]).await;
 
->>>>>>> c66dd725
         // Markdown output with headings and lists
         format!(
             concat!(
@@ -881,13 +788,9 @@
                 "- Session ID: `{sid}`\n",
                 "- Input: `{input}`\n",
                 "- Output: `{output}`\n",
-<<<<<<< HEAD
-                "- Total: `{total}`\n"
-=======
                 "- Total: `{total}`\n\n",
                 "## Index\n",
                 "```text\n{index_status}\n```\n"
->>>>>>> c66dd725
             ),
             cwd = cwd,
             approval = approval_mode,
