[package]
name = "codex-acp"
# authors field is optional for Cargo projects and not required for builds.
# It has been removed to avoid outdated personal emails in manifests.
<<<<<<< HEAD
version = "0.39.0-apc.5"
=======
version = "0.39.0-apc.9"
>>>>>>> c66dd725
edition = "2024"
description = "ACP-compatible agent that bridges the OpenAI Codex runtime with ACP clients over stdio."
readme = "README.md"
# Match the pinned toolchain in rust-toolchain.toml
rust-version = "1.89"

[dependencies]
agent-client-protocol = { version = "0.4.0" }
anyhow = { version = "1" }
async-trait = { version = "0.1" }
chrono = { version = "0.4", features = ["serde"] }
codex-cli = { git = "https://github.com/openai/codex", rev = "c415827a" }
codex-core = { git = "https://github.com/openai/codex", rev = "c415827a" }
codex-ollama = { git = "https://github.com/openai/codex", package = "codex-ollama", rev = "c415827a" }
codex-protocol = { git = "https://github.com/openai/codex", rev = "c415827a" }
tokio = { version = "1.47.1", features = [
  "macros",
  "rt",
  "time",
  "io-std",
  "io-util",
  "net",
  "process",
  "sync",
] }
tokio-util = { version = "0.7.16", features = ["compat"] }
serde = { version = "1.0.225", features = ["derive"] }
serde_json = { version = "1.0.145", features = ["raw_value"] }
tracing = { version = "0.1", features = ["log"] }
tracing-subscriber = { version = "0.3", features = ["env-filter"] }
uuid = { version = "1" }
<<<<<<< HEAD
toml = "0.9"
=======
toml = "0.9"
fastembed = "5"
memmap2 = "0.9"
rayon = "1.10"
lru = "0.12"
>>>>>>> c66dd725
<|MERGE_RESOLUTION|>--- conflicted
+++ resolved
@@ -2,11 +2,7 @@
 name = "codex-acp"
 # authors field is optional for Cargo projects and not required for builds.
 # It has been removed to avoid outdated personal emails in manifests.
-<<<<<<< HEAD
-version = "0.39.0-apc.5"
-=======
 version = "0.39.0-apc.9"
->>>>>>> c66dd725
 edition = "2024"
 description = "ACP-compatible agent that bridges the OpenAI Codex runtime with ACP clients over stdio."
 readme = "README.md"
@@ -38,12 +34,8 @@
 tracing = { version = "0.1", features = ["log"] }
 tracing-subscriber = { version = "0.3", features = ["env-filter"] }
 uuid = { version = "1" }
-<<<<<<< HEAD
-toml = "0.9"
-=======
 toml = "0.9"
 fastembed = "5"
 memmap2 = "0.9"
 rayon = "1.10"
-lru = "0.12"
->>>>>>> c66dd725
+lru = "0.12"